--- conflicted
+++ resolved
@@ -283,21 +283,11 @@
 	}
 
 	suites := []CipherSuite{P256_SHA256_AES128GCM, X25519_SHA256_AES128GCM}
-<<<<<<< HEAD
 	schemes := []SignatureScheme{ECDSA_SECP256R1_SHA256, Ed25519}
 
 	for i := range suites {
 		suite := suites[i]
 		scheme := schemes[i]
-=======
-	//schemes := []SignatureScheme{ECDSA_SECP256R1_SHA256, Ed25519}
-
-	for i := range suites {
-		suite := suites[i]
-		// today just this scheme is supported
-		scheme := Ed25519
->>>>>>> b26be9a4
-
 		// hpke
 		priv, err := suite.hpke().Derive(tv.DHSeed)
 		assertNotError(t, err, "priv key failure")
